<?xml version="1.0"?>
<!--
     Licensed to the Apache Software Foundation (ASF) under one or more
     contributor license agreements.  See the NOTICE file distributed with
     this work for additional information regarding copyright ownership.
     The ASF licenses this file to You under the Apache License, Version 2.0
     (the "License"); you may not use this file except in compliance with
     the License.  You may obtain a copy of the License at

          http://www.apache.org/licenses/LICENSE-2.0

     Unless required by applicable law or agreed to in writing, software
     distributed under the License is distributed on an "AS IS" BASIS,
     WITHOUT WARRANTIES OR CONDITIONS OF ANY KIND, either express or implied.
     See the License for the specific language governing permissions and
     limitations under the License.
  -->
<document>
  <properties>
    <title>Apache Commons Lang Changes</title>
  </properties>
  <body>

  <release version="3.5" date="tba" description="tba">
<<<<<<< HEAD
    <action issue="LANG-1031" type="add" dev="britter" due-to="Felipe Adorno">Add annotations to exclude fields from ReflectionEqualsBuilder, ReflectionToStringBuilder and ReflectionHashCodeBuilder</action>
=======
    <action issue="LANG-1105" type="add" dev="britter" due-to="Hendrik Saly">Add ThreadUtils - A utility class which provides helper methods related to java.lang.Thread</action>
>>>>>>> afab3b02
    <action issue="LANG-1127" type="add" dev="chas">Unit test helpers which set and reset default Locale and TimeZone</action>
    <action issue="LANG-1128" type="fix" dev="britter" due-to="jacktan1991">JsonToStringStyle doesn't handle chars and objects correctly</action>
    <action issue="LANG-456" type="fix" dev="britter" due-to="Bob Fields, Woosan Ko, Bruno P. Kinoshita">HashCodeBuilder throws StackOverflowError in bidirectional navigable association</action>
    <action issue="LANG-1126" type="fix" dev="britter">DateFormatUtilsTest.testSMTP depends on the default Locale</action>
    <action issue="LANG-1123" type="fix" dev="chas" due-to="Christian P. Momon">Unit test FastDatePrinterTimeZonesTest needs a timezone set</action>
    <action issue="LANG-916" type="fix" dev="chas" due-to="Christian P. Momon">CLONE - DateFormatUtils.format does not correctly change Calendar TimeZone in certain situations</action>
    <action issue="LANG-1116" type="fix" dev="chas" due-to="Aaron Sheldon">DateUtilsTest.testLang530 fails for some timezones</action>
    <action issue="LANG-1114" type="fix" dev="britter" due-to="Andy Coates">TypeUtils.ParameterizedType#equals doesn't work with wildcard types</action>
    <action issue="LANG-1119" type="add" dev="britter" due-to="Loic Guibert">Add rotate(string, int) method to StringUtils</action>
    <action issue="LANG-1118" type="fix" dev="britter" due-to="Loic Guibert">StringUtils.repeat('z', -1) throws NegativeArraySizeException</action>
    <action issue="LANG-1099" type="add" dev="britter" due-to="Adrian Ber">Add swap and shift operations for arrays to ArrayUtils</action>
    <action issue="LANG-979" type="update" dev="britter" due-to="Bruno P. Kinoshita">TypeUtils.parameterizeWithOwner - wrong format descriptor for "invalid number of type parameters".</action>
    <action issue="LANG-1112" type="update" dev="britter">MultilineRecursiveToStringStyle largely unusable due to being package-private.</action>
    <action issue="LANG-1058" type="update" dev="djones" due-to="Leo Wang">StringUtils.uncapitalize performance improvement</action>
    <action issue="LANG-1069" type="update" dev="djones" due-to="Arno Noordover">CharSet.getInstance documentation does not clearly explain how to include negation character in set</action>
    <action issue="LANG-1050" type="add" dev="djones" due-to="James Sawle">Change nullToEmpty methods to generics</action>
    <action issue="LANG-1111" type="fix" dev="chas">Fix FindBugs warnings in DurationFormatUtils</action>
    <action issue="LANG-1074" type="add" dev="djones" due-to="Haiyang Li">Add a method to ArrayUtils for removing all occurrences of a given element</action>
    <action issue="LANG-1107" type="update" dev="chas">Fix parsing edge cases in FastDateParser</action>
  </release>

  <release version="3.4" date="2014-04-06" description="Feature and bugfix release">
    <action issue="LANG-821" type="add" dev="britter" due-to="Timo Kockert">Support OS X versions in SystemUtils</action>
    <action issue="LANG-794" type="fix" dev="britter" due-to="Timo Kockert">SystemUtils.IS_OS_WINDOWS_2008, VISTA are incorrect</action>
    <action issue="LANG-1104" type="fix" dev="chas">Parse test fails for TimeZone America/Sao_Paulo</action>
    <action issue="LANG-1103" type="add" dev="britter">Add SystemUtils.IS_JAVA_1_9</action>
    <action issue="LANG-1102" type="update" dev="britter">Make logic for comparing OS versions in SystemUtils smarter</action>
    <action issue="LANG-1091" type="update" dev="britter" due-to="Fabian Lange">Shutdown thread pools in test cases</action>
    <action issue="LANG-1101" type="update" dev="chas">FastDateParser and FastDatePrinter support 'X' format</action>
    <action issue="LANG-1100" type="update" dev="chas" due-to="mbracher">Avoid memory allocation when using date formating to StringBuffer</action>
    <action issue="LANG-935" type="update" dev="britter" due-to="Fabian Lange, Thomas Neidhart">Possible performance improvement on string escape functions</action>
    <action issue="LANG-948" type="fix" dev="britter" due-to="Andrey Khobnya">Exception while using ExtendedMessageFormat and escaping braces</action>
    <action issue="LANG-1098" type="update" dev="britter" due-to="Mikhail Mazurskiy, Fabian Lange">Avoid String allocation in StrBuilder.append(CharSequence)</action>
    <action issue="LANG-1098" type="update" dev="britter" due-to="Michał Kordas">Update maven-checkstyle-plugin to 2.14</action>
    <action issue="LANG-1097" type="update" dev="britter" due-to="Michał Kordas">Update org.easymock:easymock to 3.3.1</action>
    <action issue="LANG-1096" type="update" dev="britter" due-to="Michał Kordas">Update maven-pmd-plugin to 3.4</action>
    <action issue="LANG-1095" type="update" dev="britter" due-to="Michał Kordas">Update maven-antrun-plugin to 1.8</action>
    <action issue="LANG-1092" type="fix" dev="britter">Wrong formating of time zones with daylight saving time in FastDatePrinter</action>
    <action issue="LANG-877" type="update" dev="britter" due-to="Fabian Lange">Performance improvements for StringEscapeUtils</action>
    <action issue="LANG-1093" type="add" dev="britter" due-to="Fabian Lange">Add ClassUtils.getAbbreviatedName()</action>
    <action issue="LANG-1090" type="fix" dev="sebb">FastDateParser does not set error indication in ParsePosition</action>
    <action issue="LANG-1089" type="fix" dev="sebb">FastDateParser does not handle excess hours as per SimpleDateFormat</action>
    <action issue="LANG-1061" type="fix" dev="sebb" due-to="dmeneses">FastDateParser error - timezones not handled correctly</action>
    <action issue="LANG-1087" type="fix" dev="britter" due-to="Renat Zhilkibaev">NumberUtils#createNumber() returns positive BigDecimal when negative Float is expected</action>
    <action issue="LANG-1081" type="fix" dev="britter" due-to="Jonathan Baker">DiffBuilder.append(String, Object left, Object right) does not do a left.equals(right) check</action>
    <action issue="LANG-1055" type="fix" dev="britter" due-to="Jonathan Baker">StrSubstitutor.replaceSystemProperties does not work consistently</action>
    <action issue="LANG-1082" type="add" dev="britter" due-to="Jonathan Baker">Add option to disable the "objectsTriviallyEqual" test in DiffBuilder</action>
    <action issue="LANG-1083" type="fix" dev="britter" due-to="Jonathan Baker">Add (T) casts to get unit tests to pass in old JDK</action>
    <action issue="LANG-1015" type="add" dev="britter" due-to="Thiago Andrade">Add JsonToStringStyle implementation to ToStringStyle</action>
    <action issue="LANG-1080" type="add" dev="britter" due-to="Innokenty Shuvalov">Add NoClassNameToStringStyle implementation of ToStringStyle</action>
    <action issue="LANG-1071" type="update" dev="britter" due-to="Arno Noordover">Fix wrong examples in JavaDoc of StringUtils.replaceEachRepeatedly(...), StringUtils.replaceEach(...)</action>
    <action issue="LANG-883" type="add" dev="britter" due-to="Daniel Stewart">Add StringUtils.containsAny(CharSequence, CharSequence...) method</action>
    <action issue="LANG-1073" type="fix" dev="kinow" due-to="haiyang li">Read wrong component type of array in add in ArrayUtils</action>
    <action issue="LANG-1077" type="fix" dev="kinow" due-to="haiyang li">StringUtils.ordinalIndexOf("aaaaaa", "aa", 2) != 3 in StringUtils</action>
    <action issue="LANG-1072" type="fix" dev="sebb" due-to="haiyang li">Duplicated "0x" check in createBigInteger in NumberUtils</action>
    <action issue="LANG-1064" type="fix" dev="djones" due-to="B.J. Herbison">StringUtils.abbreviate description doesn't agree with the examples</action>
    <action issue="LANG-1052" type="add" dev="britter" due-to="Jan Matèrne">Multiline recursive to string style</action>
    <action issue="LANG-536" type="add" dev="djones" due-to="James Sawle">Add isSorted() to ArrayUtils</action>
    <action issue="LANG-1041" type="fix" dev="britter" due-to="Alexandre Bartel">Fix MethodUtilsTest so it does not depend on JDK method ordering</action>
    <action issue="LANG-827" type="update" dev="djones">CompareToBuilder's doc doesn't specify precedence of fields it uses in performing comparisons</action>
    <action issue="LANG-1000" type="fix" dev="djones">ParseException when trying to parse UTC dates with Z as zone designator using DateFormatUtils.ISO_DATETIME_TIME_ZONE_FORMAT</action>
    <action issue="LANG-1035" type="fix" dev="djones">Javadoc for EqualsBuilder.reflectionEquals() is unclear</action>
    <action issue="LANG-1020" type="update" dev="britter" due-to="Libor Ondrusek">Improve performance of normalize space</action>
    <action issue="LANG-1033" type="add" dev="ggregory">Add StringUtils.countMatches(CharSequence, char)</action>
    <action issue="LANG-1027" type="update" dev="rmannibucau">org.apache.commons.lang3.SystemUtils#isJavaVersionAtLeast should return true by default</action>
    <action issue="LANG-1021" type="add" dev="britter" due-to="Alexander Müller">Provide methods to retrieve all fields/methods annotated with a specific type</action>
    <action issue="LANG-1026" type="update" dev="britter" due-to="Alex Yursha">Bring static method references in StringUtils to consistent style</action>
    <action issue="LANG-1016" type="add" dev="britter" due-to="Juan Pablo Santos Rodríguez">NumberUtils#isParsable method(s)</action>
    <action issue="LANG-1017" type="update" dev="britter" due-to="Christoph Schneegans">Use non-ASCII digits in Javadoc examples for StringUtils.isNumeric</action>
    <action issue="LANG-1008" type="update" dev="britter" due-to="Thiago Andrade">Change min/max methods in NumberUtils/IEEE754rUtils from array input parameters to varargs</action>
    <action issue="LANG-999" type="add" dev="britter" due-to="Ben Ripkens">Add fuzzy String matching logic to StringUtils</action>
    <action issue="LANG-1006" type="update" dev="britter" due-to="Thiago Andrade">Add wrap (with String or char) to StringUtils</action>
    <action issue="LANG-1005" type="update" dev="britter" due-to="Michael Osipov">Extend DurationFormatUtils#formatDurationISO default pattern to match #formatDurationHMS</action>
    <action issue="LANG-1007" type="update" dev="britter" due-to="Thiago Andrade">Fixing NumberUtils JAVADoc comments for max methods</action>
    <action issue="LANG-731" type="update" dev="djones">Better Javadoc for BitField class</action>
    <action issue="LANG-1004" type="update" dev="britter" due-to="Michael Osipov">DurationFormatUtils#formatDurationHMS implementation does not correspond to Javadoc and vice versa</action>
    <action issue="LANG-1003" type="update" dev="britter">DurationFormatUtils are not able to handle negative durations/periods</action>
    <action issue="LANG-1001" type="fix" dev="ggregory" due-to="Michael Osipov">ISO 8601 misspelled throughout the Javadocs</action>
    <action issue="LANG-994" type="add" dev="britter" due-to="Mikhail Mazursky">Add zero copy read method to StrBuilder</action>
    <action issue="LANG-993" type="add" dev="britter" due-to="Mikhail Mazursky">Add zero copy write method to StrBuilder</action>
    <action issue="LANG-998" type="update" dev="chas">Javadoc is not clear on preferred pattern to instantiate FastDateParser / FastDatePrinter</action>
    <action issue="LANG-1088" type="fix" dev="chas">FastDateParser should be case insensitive</action>
    <action issue="LANG-995" type="fix" dev="britter" due-to="Andrey Khobnya">Fix bug with stripping spaces on last line in WordUtils.wrap()</action>
    <action issue="LANG-1044" type="add" dev="ggregory">Add method org.apache.commons.lang3.reflect.MethodUtils.invokeExactMethod(Object, String)</action>
    <action issue="LANG-1045" type="add" dev="ggregory">Add method org.apache.commons.lang3.reflect.MethodUtils.invokeMethod(Object, String)</action>
  </release>

  <release version="3.3.2" date="2014-04-09" description="Bugfix for a bug in NumberUtils introduced in 3.3.1">
    <action issue="LANG-992" type="fix" dev="niallp">NumberUtils#isNumber() returns false for "0.0", "0.4790", et al</action>
    <action issue="LANG-989" type="add" dev="ggregory">Add org.apache.commons.lang3.SystemUtils.IS_JAVA_1_8</action>
  </release>

  <release version="3.3.1" date="2014-03-18" description="Bugfix release for 3.3">
    <action issue="LANG-987" type="fix" dev="djones">DateUtils.getFragmentInDays(Date, Calendar.MONTH) returns wrong days</action>
    <action issue="LANG-983" type="fix" dev="sebb">DurationFormatUtils does not describe format string fully</action>
    <action issue="LANG-981" type="fix" dev="sebb">DurationFormatUtils#lexx does not detect unmatched quote char</action>
    <action issue="LANG-984" type="fix" dev="sebb">DurationFormatUtils does not handle large durations correctly</action>
    <action issue="LANG-982" type="fix" dev="sebb">DurationFormatUtils.formatDuration(61999, "s.SSSS") - ms field size should be 4 digits</action>
    <action issue="LANG-978" type="fix" dev="sebb">Failing tests with Java 8 b128</action>
  </release>

  <release version="3.3" date="2014-03-04" description="Bug fixes and and new features including: DifferenceBuilder, ClassPathUtils, RandomUtils and Jaro-Winkler String distance metric">
    <action issue="LANG-621" type="fix" dev="kinow" due-to="Philip Hodges, Thomas Neidhart">ReflectionToStringBuilder.toString does not debug 3rd party object fields within 3rd party object</action>
    <action issue="LANG-955" type="add" dev="britter" due-to="Adam Hooper">Add methods for removing all invalid characters according to XML 1.0 and XML 1.1 in an input string to StringEscapeUtils</action>
    <action issue="LANG-977" type="fix" dev="britter" due-to="Chris Karcher">NumericEntityEscaper incorrectly encodes supplementary characters</action>
    <action issue="LANG-973" type="fix" dev="sebb">Make some private fields final</action>
    <action issue="LANG-971" type="fix" dev="sebb">NumberUtils#isNumber(String) fails to reject invalid Octal numbers</action>
    <action issue="LANG-972" type="fix" dev="sebb">NumberUtils#isNumber does not allow for hex 0XABCD</action>
    <action issue="LANG-969" type="fix" dev="ggregory" due-to="Matt Bishop">StringUtils.toEncodedString(byte[], Charset) needlessly throws UnsupportedEncodingException</action>
    <action issue="LANG-970" type="add" dev="ggregory">Add APIs MutableBoolean setTrue() and setFalse()</action>
    <action issue="LANG-946" type="fix" dev="britter">ConstantInitializerTest fails when building with IBM JDK 7</action>
    <action issue="LANG-962" type="add" dev="ggregory">Add SerializationUtils.roundtrip(T extends Serializable) to serialize then deserialize</action>
    <action issue="LANG-961" type="update" dev="ggregory">org.apache.commons.lang3.reflect.FieldUtils.removeFinalModifier(Field) does not clean up after itself</action>
    <action issue="LANG-958" type="update" dev="chas">FastDateParser javadoc incorrectly states that SimpleDateFormat is used internally</action>
    <action issue="LANG-637" type="add" dev="djones">There should be a DifferenceBuilder with a ReflectionDifferenceBuilder implementation</action>
    <action issue="LANG-954" type="fix" due-to="Michael Keppler" dev="sebb">uncaught PatternSyntaxException in FastDateFormat on Android</action>
    <action issue="LANG-956" type="update" dev="britter">Improve JavaDoc of WordUtils.wrap methods</action>
    <action issue="LANG-944" type="add" dev="britter" due-to="Rekha Joshi">Add the Jaro-Winkler string distance algorithm to StringUtils</action>
    <action issue="LANG-936" type="fix" dev="bayard" due-to="Yaniv Kunda, Eli Lindsey">StringUtils.getLevenshteinDistance with too big of a threshold returns wrong result</action>
    <action issue="LANG-943" type="fix" dev="kinow">Test DurationFormatUtilsTest.testEdgeDuration fails in JDK 1.6, 1.7 and 1.8, BRST time zone</action>
    <action issue="LANG-613" type="fix" dev="mbenson">ConstructorUtils.getAccessibleConstructor() Does Not Check the Accessibility of Enclosing Classes</action>
    <action issue="LANG-951" type="fix" dev="britter" due-to="Sebastian Götz">Fragments are wrong by 1 day when using fragment YEAR or MONTH</action>
    <action issue="LANG-417" type="add" dev="britter">New class ClassPathUtils with methods for turning FQN into resource path</action>
    <action issue="LANG-939" type="update" dev="britter">Move Documentation from user guide to package-info files</action>
    <action issue="LANG-953" type="update" dev="britter">Convert package.html files to package-info.java files</action>
    <action issue="LANG-950" type="fix" dev="chas">FastDateParser does not handle two digit year parsing like SimpleDateFormat</action>
    <action issue="LANG-949" type="fix" dev="chas">FastDateParserTest.testParses does not test FastDateParser</action>
    <action issue="LANG-940" type="update" dev="britter">Fix deprecation warnings</action>
    <action issue="LANG-819" type="update" dev="mbenson">EnumUtils.generateBitVector needs a "? extends"</action>
    <action issue="LANG-834" type="add" dev="britter">Validate: add inclusiveBetween and exclusiveBetween overloads for primitive types</action>
    <action issue="LANG-900" type="add" dev="britter" due-to="Duncan Jones">New RandomUtils class</action>
    <action issue="LANG-915" type="fix" dev="britter" due-to="Sergio Fernández">Wrong locale handling in LocaleUtils.toLocale()</action>
    <action issue="LANG-966" type="add" dev="ggregory">Add IBM OS/400 detection</action>
  </release>

  <release version="3.2.1" date="2014-01-05" description="Bug fix for 3.2">
    <action issue="LANG-937" type="fix" dev="britter">Fix missing Hamcrest dependency in Ant Build</action>
    <action issue="LANG-941" type="fix" dev="britter">Test failure in LocaleUtilsTest when building with JDK 8</action>
    <action issue="LANG-942" type="fix" dev="britter" due-to="Bruno P. Kinoshita, Henri Yandell">Test failure in FastDateParserTest and FastDateFormat_ParserTest when building with JDK8</action>
    <action issue="LANG-938" type="fix">Build fails with test failures when building with JDK 8</action>
  </release>

  <release version="3.2" date="2014-01-01" description="Bug fixes and new features, at least requires Java 6.0">
    <action issue="LANG-934" type="add" dev="mcucchiara">Add removeFinalModifier to FieldUtils</action>
    <action issue="LANG-863" type="add" due-to="Daneel S. Yaitskov" dev="sebb">Method returns number of inheritance hops between parent and subclass</action>
    <action issue="LANG-932" type="fix" due-to="Ville Skyttä" dev="sebb">Spelling fixes</action>
    <action issue="LANG-931" type="update" dev="britter" due-to="Christoph Schneegans">Misleading Javadoc comment in StrBuilderReader class</action>
    <action issue="LANG-929" type="fix">OctalUnescaper tried to parse all of \279</action>
    <action issue="LANG-928" type="fix">OctalUnescaper had bugs when parsing octals starting with a zero</action>
    <action issue="LANG-905" type="fix">EqualsBuilder returned true when comparing arrays, even when the elements are different</action>
    <action issue="LANG-774" type="add" due-to="Erhan Bagdemir">Added isStarted, isSuspended and isStopped to StopWatch</action>
    <action issue="LANG-917" type="fix" due-to="Arne Burmeister">Fixed exception when combining custom and choice format in ExtendedMessageFormat</action>
    <action issue="LANG-848" type="add" due-to="Alexander Muthmann">Added StringUtils.isBlank/isEmpty CharSequence... methods</action>
    <action issue="LANG-926" type="add" dev="ggregory">Added ArrayUtils.reverse(array, from, to) methods</action>
    <action issue="LANG-795" type="add" due-to="Aaron Digulla">StringUtils.toString(byte[], String) deprecated in favour of a new StringUtils.toString(byte[], CharSet)</action>
    <action issue="LANG-902" type="fix" due-to="Andrzej Winnicki">RandomStringUtils.random javadoc was incorrectly promising letters and numbers would, as opposed to may, appear</action>
    <action issue="LANG-921" type="fix" dev="britter">BooleanUtils.xor(boolean...) produces wrong results</action>
    <action issue="LANG-910" type="update" due-to="Timur Yarosh">StringUtils.normalizeSpace now handles non-breaking spaces (Unicode 00A0)</action>
    <action issue="LANG-804" type="update" dev="britter" due-to="Allon Mureinik">Redundant check for zero in HashCodeBuilder ctor</action>
    <action issue="LANG-893" type="add" dev="oheger" due-to="Woonsan Ko">StrSubstitutor now supports default values for variables</action>
    <action issue="LANG-913" type="add" dev="britter" due-to="Allon Mureinik">Adding .gitignore to commons-lang</action>
    <action issue="LANG-837" type="add">Add ObjectUtils.toIdentityString methods that support StringBuilder, StrBuilder, and Appendable</action>
    <action issue="LANG-896" type="fix" due-to="Mark Bryan Yu">BooleanUtils.toBoolean(String str) javadoc is not updated</action>
    <action issue="LANG-879" type="fix">LocaleUtils test fails with new Locale "ja_JP_JP_#u-ca-japanese" of JDK7</action>
    <action issue="LANG-836" type="fix" due-to="Arnaud Brunet">StrSubstitutor does not support StringBuilder or CharSequence</action>
    <action issue="LANG-693" type="fix" due-to="Calvin Echols">Method createNumber from NumberUtils doesn't work for floating point numbers other than Float</action>
    <action issue="LANG-887" type="fix">FastDateFormat does not use the locale specific cache correctly</action>
    <action issue="LANG-884" type="update">Simplify FastDateFormat; eliminate boxing</action>
    <action issue="LANG-882" type="update">LookupTranslator now works with implementations of CharSequence other than String</action>
    <action issue="LANG-754" type="fix">ClassUtils.getShortName(String) will now only do a reverse lookup for array types</action>
    <action issue="LANG-886" type="add">Added CharSetUtils.containsAny(String, String)</action>
    <action issue="LANG-846" type="update">Provide CharSequenceUtils.regionMatches with a proper green implementation instead of inefficiently converting to Strings</action>
    <action issue="LANG-797" type="add">Added escape/unescapeJson to StringEscapeUtils</action>
    <action issue="LANG-875" type="add">Added appendIfMissing and prependIfMissing methods to StringUtils</action>
    <action issue="LANG-881" type="fix">NumberUtils.createNumber() Javadoc says it does not work for octal numbers</action>
    <action type="fix">Fixed URLs in javadoc to point to new oracle.com pages</action>
    <action issue="LANG-870" type="add">Add StringUtils.LF and StringUtils.CR values</action>
    <action issue="LANG-873" type="add">Add FieldUtils getAllFields() to return all the fields defined in the given class and super classes</action>
    <action issue="LANG-865" type="fix">LocaleUtils.toLocale does not parse strings starting with an underscore</action>
    <action issue="LANG-835" type="add">StrBuilder should support StringBuilder as an input parameter</action>
    <action issue="LANG-858" type="fix">StringEscapeUtils.escapeJava() and escapeEcmaScript() do not output the escaped surrogate pairs that are Java parsable</action>
    <action issue="LANG-857" type="add">StringIndexOutOfBoundsException in CharSequenceTranslator</action>
    <action issue="LANG-856" type="add">Code refactoring in NumberUtils</action>
    <action issue="LANG-855" type="add">NumberUtils#createBigInteger does not allow for hex and octal numbers</action>
    <action issue="LANG-854" type="add">NumberUtils#createNumber - does not allow for hex numbers to be larger than Long</action>
    <action issue="LANG-853" type="add">StringUtils join APIs for primitives</action>
    <action issue="LANG-849" type="fix">FastDateFormat and FastDatePrinter generates Date objects wastefully</action>
    <action issue="LANG-845" type="fix">Spelling fixes</action>
    <action issue="LANG-844" type="fix">Fix examples contained in javadoc of StringUtils.center methods</action>
    <action issue="LANG-841" type="add">Add StringUtils API to call String.replaceAll in DOTALL a.k.a. single-line mode</action>
    <action issue="LANG-839" type="update">ArrayUtils removeElements methods use unnecessary HashSet</action>
    <action issue="LANG-838" type="update">ArrayUtils removeElements methods clone temporary index arrays unnecessarily</action>
    <action issue="LANG-832" type="fix">FastDateParser does not handle unterminated quotes correctly</action>
    <action issue="LANG-831" type="fix">FastDateParser does not handle white-space properly</action>
    <action issue="LANG-830" type="fix">FastDateParser could use \Q \E to quote regexes</action>
    <action issue="LANG-828" type="fix">FastDateParser does not handle non-Gregorian calendars properly</action>
    <action issue="LANG-826" type="fix">FastDateParser does not handle non-ASCII digits correctly</action>
    <action issue="LANG-825" type="add">Create StrBuilder APIs similar to String.format(String, Object...)</action>
    <action issue="LANG-822" type="fix">NumberUtils#createNumber - bad behaviour for leading "--"</action>
    <action issue="LANG-818" type="fix">FastDateFormat's "z" pattern does not respect timezone of Calendar instances passed to format()</action>
    <action issue="LANG-817" type="fix">Add org.apache.commons.lang3.SystemUtils.IS_OS_WINDOWS_8</action>
    <action issue="LANG-813" type="fix">StringUtils.equalsIgnoreCase doesn't check string reference equality</action>
    <action issue="LANG-810" type="fix">StringUtils.join() endIndex, bugged for loop</action>
    <action issue="LANG-807" type="fix">RandomStringUtils throws confusing IAE when end &lt;= start</action>
    <action issue="LANG-805" type="fix">RandomStringUtils.random(count, 0, 0, false, false, universe, random) always throws java.lang.ArrayIndexOutOfBoundsException</action>
    <action issue="LANG-802" type="fix">LocaleUtils - unnecessary recursive call in SyncAvoid class.</action>
    <action issue="LANG-800" type="fix">Javadoc bug in DateUtils#ceiling for Calendar and Object versions.</action>
    <action issue="LANG-799" type="update">DateUtils#parseDate uses default locale; add Locale support</action>
    <action issue="LANG-798" type="update">Use generics in SerializationUtils</action>
    <action issue="LANG-788" type="fix">SerializationUtils throws ClassNotFoundException when cloning primitive classes</action>
    <action issue="LANG-786" type="fix">StringUtils equals() relies on undefined behavior</action>
    <action issue="LANG-783" type="fix">Documentation bug: StringUtils.split</action>
    <action issue="LANG-777" type="fix">jar contains velocity template of release notes</action>
    <action issue="LANG-776" type="fix">TypeUtilsTest contains incorrect type assignability assertion</action>
    <action issue="LANG-775" type="fix">TypeUtils.getTypeArguments() misses type arguments for partially-assigned classes</action>
    <action issue="LANG-773" type="fix">ImmutablePair doc contains nonsense text</action>
    <action issue="LANG-772" type="fix">ClassUtils.PACKAGE_SEPARATOR Javadoc contains garbage text</action>
    <action issue="LANG-765" type="fix">EventListenerSupport.ProxyInvocationHandler no longer defines serialVersionUID</action>
    <action issue="LANG-764" type="fix">StrBuilder is now serializable</action>
    <action issue="LANG-761" type="fix">Fix Javadoc Ant warnings</action>
    <action issue="LANG-747" type="fix">NumberUtils does not handle Long Hex numbers</action>
    <action issue="LANG-743" type="fix">Javadoc bug in static inner class DateIterator</action>
    <action issue="LANG-675" type="add">Add Triple class (ternary version of Pair)</action>
    <action issue="LANG-462" type="add">FastDateFormat supports parse methods</action>
  </release>

  <release version="3.1" date="2011-11-14" description="November release">
    <action type="add" issue="LANG-760">Add API StringUtils.toString(byte[] intput, String charsetName)</action>
    <action type="update" issue="LANG-758">Add an example with whitespace in StringUtils.defaultIfEmpty</action>
    <action type="add" issue="LANG-756">Add APIs ClassUtils.isPrimitiveWrapper(Class&lt;?&gt;) and isPrimitiveOrWrapper(Class&lt;?&gt;)</action>
    <action type="update" issue="LANG-752">Fix createLong() so it behaves like createInteger()</action>
    <action type="update" issue="LANG-751">Include the actual type in the Validate.isInstance and isAssignableFrom exception messages</action>
    <action type="fix" issue="LANG-749">Incorrect Bundle-SymbolicName in Manifest</action>
    <action type="update" issue="LANG-748">Deprecating chomp(String, String)</action>
    <action type="fix" issue="LANG-746">NumberUtils does not handle upper-case hex: 0X and -0X</action>
    <action type="fix" issue="LANG-744">StringUtils throws java.security.AccessControlException on Google App Engine</action>
    <action type="fix" issue="LANG-741">Ant build has wrong component.name</action>
    <action type="update" issue="LANG-736">CharUtils static final array CHAR_STRING is not needed to compute CHAR_STRING_ARRAY</action>
    <action type="fix" issue="LANG-698">Document that the Mutable numbers don't work as expected with String.format</action>
    <action type="add" issue="LANG-695">SystemUtils.IS_OS_UNIX doesn't recognize FreeBSD as a Unix system</action>
  </release>

  <release version="3.0.1" date="2011-08-09" description="August release">
    <action type="fix" issue="LANG-626">SerializationUtils.clone: Fallback to context classloader if class not found in current classloader.</action>
    <action type="fix" issue="LANG-727">ToStringBuilderTest.testReflectionHierarchyArrayList fails with IBM JDK 6.</action>
    <action type="fix" issue="LANG-720">StringEscapeUtils.escapeXml(input) wrong when input contains characters in Supplementary Planes.</action>
    <action type="fix" issue="LANG-708">StringEscapeUtils.escapeEcmaScript from lang3 cuts off long unicode string.</action>
    <action type="update" issue="LANG-686">Improve exception message when StringUtils.replaceEachRepeatedly detects recursion.</action>
    <action type="update" issue="LANG-717">Specify source encoding for Ant build.</action>
    <action type="add" issue="LANG-721">Complement ArrayUtils.addAll() variants with by-index and by-value removal methods.</action>
    <action type="add" issue="LANG-726">Add Range&lt;T&gt; Range&lt;T&gt;.intersectionWith(Range&lt;T&gt;).</action>
    <action type="add" issue="LANG-723">Add mode and median Comparable... methods to ObjectUtils.</action>
    <action type="add" issue="LANG-722">Add BooleanUtils.and + or varargs methods.</action>
    <action type="add" issue="LANG-730">EnumSet -&gt; bit vector.</action>
    <action type="fix" issue="LANG-734">The CHAR_ARRAY cache in CharUtils duplicates the cache in java.lang.Character.</action>
    <action type="update" issue="LANG-735">Deprecate CharUtils.toCharacterObject(char) in favor of java.lang.Character.valueOf(char).</action>
    <action type="add" issue="LANG-737">Missing method getRawMessage for ContextedException and ContextedRuntimeException.</action>
    <action type="fix" issue="LANG-738">Use internal Java's Number caches instead creating new objects.</action>
  </release>

  <release version="3.0" date="2011-07-18" description="Backwards incompatible update of Commons Lang to Java 5">
    <action type="fix" issue="LANG-720">StringEscapeUtils.escapeXml(input) outputs wrong results when an input contains characters in Supplementary Planes.</action>
    <action type="update" issue="LANG-718">build.xml Java 1.5+ updates.</action>
    <action type="fix" issue="LANG-716">swapCase and *capitalize speedups.</action>
    <action type="fix" issue="LANG-715">CharSetUtils.squeeze() speedup.</action>
    <action type="fix" issue="LANG-714">StringUtils doc/comment spelling fixes.</action>
    <action type="update" issue="LANG-713">Increase test coverage of FieldUtils read methods and tweak Javadoc.</action>
    <action type="fix" issue="LANG-711">Add includeantruntime=false to javac targets to quell warnings in ant 1.8.1 and better (and modest performance gain).</action>
    <action type="fix" issue="LANG-710">StringIndexOutOfBoundsException when calling unescapeHtml4("&amp;#03").</action>
    <action type="fix" issue="LANG-708">StringEscapeUtils.escapeEcmaScript from lang3 cuts off long Unicode string.</action>
    <action type="fix" issue="LANG-703">StringUtils.join throws NPE when toString returns null for one of objects in collection.</action>
    <action type="add" issue="LANG-697">Add FormattableUtils class.</action>
    <action type="add">Add ClassUtils.getSimpleName() methods.</action>
    <action type="add" issue="LANG-692">Add hashCodeMulti varargs method.</action>
    <action type="remove" issue="LANG-691">Removed DateUtils.UTC_TIME_ZONE.</action>
    <action type="update" issues="LANG-687">Convert more of the StringUtils API to take CharSequence.</action>
    <action type="fix" issue="LANG-685">EqualsBuilder synchronizes on HashCodeBuilder.</action>
    <action type="fix" issue="LANG-428">StringUtils.isAlpha, isAlphanumeric and isNumeric now return false for "".</action>
    <action type="add" issue="LANG-678">Add support for ConcurrentMap.putIfAbsent().</action>
    <action type="add" issue="LANG-676">Documented potential NPE if auto-boxing occurs for some BooleanUtils methods.</action>
    <action type="fix" issue="LANG-677">DateUtils.isSameLocalTime compares using 12 hour clock and not 24 hour.</action>
    <action type="add" issue="LANG-610">Extend exception handling in ConcurrentUtils to runtime exceptions.</action>
    <action type="fix" issue="LANG-624">SystemUtils.getJavaVersionAsFloat throws StringIndexOutOfBoundsException on Android runtime/Dalvik VM.</action>
    <action type="remove" issue="LANG-673">WordUtils.abbreviate() removed.</action>
    <action type="fix" issue="LANG-672">Doc bug in DateUtils#ceiling.</action>
    <action type="fix" issue="LANG-646">StringEscapeUtils.unescapeJava doesn't handle octal escapes and Unicode with extra u.</action>
    <action type="fix" issue="LANG-662">org.apache.commons.lang3.math.Fraction does not reduce (Integer.MIN_VALUE, 2^k).</action>
    <action type="fix" issue="LANG-663">org.apache.commons.lang3.math.Fraction does not always succeed in multiplyBy and divideBy.</action>
    <action type="update" issue="LANG-668">Change ObjectUtils min() &amp; max() functions to use varargs rather than just two parameters.</action>
    <action type="add" issue="LANG-667">Add a Null-safe compare() method to ObjectUtils.</action>
    <action type="fix" issue="LANG-664">NumberUtils.isNumber(String) is not right when the String is "1.1L".</action>
    <action type="fix" issue="LANG-659">EntityArrays typo: {"\u2122", "&amp;minus;"}, // minus sign, U+2212 ISOtech.</action>
    <action type="fix" issue="LANG-658">Some Entitys like &amp;Ouml; are not matched properly against its ISO8859-1 representation.</action>
    <action type="fix" issue="LANG-656">Example StringUtils.indexOfAnyBut("zzabyycdxx", '') = 0 incorrect.</action>
    <action type="add" issue="LANG-655">Add StringUtils.defaultIfBlank().</action>
    <action type="add" issue="LANG-653">Provide a very basic ConcurrentInitializer implementation.</action>
    <action type="add" issue="LANG-609">Support lazy initialization using atomic variables.</action>
    <action type="add" issue="LANG-482">Enhance StrSubstitutor to support nested ${var-${subvr}} expansion.</action>
    <action type="add" issue="LANG-644">Provide documentation about the new concurrent package.</action>
    <action type="fix" issue="LANG-629">Charset may not be threadsafe, because the HashSet is not synch.</action>
    <action type="fix" issue="LANG-617">StringEscapeUtils.escapeXML() can't process UTF-16 supplementary characters.</action>
    <action type="add" issue="LANG-614">StringUtils.endsWithAny method.</action>
    <action type="add" issue="LANG-651">Add AnnotationUtils.</action>
    <action type="add" issue="LANG-649">BooleanUtils.toBooleanObject to support single character input.</action>
    <action type="fix" issue="LANG-645">FastDateFormat.format() outputs incorrect week of year because locale isn't respected.</action>
    <action type="fix" issue="LANG-596">StrSubstitutor should also handle the default properties of a java.util.Properties class.</action>
    <action type="fix" issue="LANG-643">Javadoc StringUtils.left() claims to throw on negative len, but doesn't.</action>
    <action type="add" issue="LANG-640">Add normalizeSpace to StringUtils.</action>
    <action type="fix" issue="LANG-638">NumberUtils createNumber throws a StringIndexOutOfBoundsException when argument containing "e" and "E" is passed in.</action>
    <!-- 3.0 beta below here -->
    <action>NOTE: The below were included in the Commons Lang 3.0-beta release.</action>
    <action type="update" issues="LANG-510">Convert StringUtils API to take CharSequence.</action>
    <action type="update">Push down WordUtils to "text" sub-package.</action>
    <action type="add" issue="LANG-610">Extend exception handling in ConcurrentUtils to runtime exceptions.</action>
    <action type="fix" issue="LANG-608">Some StringUtils methods should take an int character instead of char to use String API features.</action>
    <action type="fix" issue="LANG-606">EqualsBuilder causes StackOverflowException.</action>
    <action type="update" issue="LANG-605">DefaultExceptionContext overwrites values in recursive situations.</action>
    <action type="fix" issue="LANG-602">ContextedRuntimeException no longer an 'unchecked' exception.</action>
    <action type="add" issue="LANG-601">Add Builder Interface / Update Builders to Implement It.</action>
    <action type="fix" issue="LANG-600">Javadoc is incorrect for public static int lastIndexOf(String str, String searchStr).</action>
    <action type="update" issue="LANG-599">ClassUtils.getClass(): Allow Dots as Inner Class Separators.</action>
    <action type="add" issue="LANG-594">DateUtils equal &amp; compare functions up to most significant field.</action>
    <action type="remove" issue="LANG-590">Remove JDK 1.2/1.3 bug handling in StringUtils.indexOf(String, String, int).</action>
    <action type="add" issue="LANG-588">Create a basic Pair&lt;L, R&gt; class.</action>
    <action type="fix" issue="LANG-585">exception.DefaultExceptionContext.getFormattedExceptionMessage catches Throwable.</action>
    <action type="add" issue="LANG-582">Provide an implementation of the ThreadFactory interface.</action>
    <action type="update" issue="LANG-579">Add new Validate methods.</action>
    <action type="fix" issue="LANG-571">ArrayUtils.add(T[] array, T element) can create unexpected ClassCastException.</action>
    <action type="update" issue="LANG-570">Do the test cases really still require main() and suite() methods?.</action>
    <action type="fix" issue="LANG-568">@SuppressWarnings("unchecked") is used too generally.</action>
    <action type="fix" issue="LANG-564">Improve StrLookup API documentation.</action>
    <action type="update" issue="LANG-563">Change Java package name.</action>
    <action type="update" issue="LANG-562">Change Maven groupId.</action>
    <action type="add" issue="LANG-560">New TimedSemaphore class.</action>
    <action type="add" issue="LANG-559">Added validState validation method.</action>
    <action type="add" issue="LANG-559">Added isAssignableFrom and isInstanceOf validation methods.</action>
    <action type="add" issue="LANG-553">Add TypeUtils class to provide utility code for working with generic types.</action>
    <action type="update" issue="LANG-551">Replace Range classes with generic version.</action>
    <action type="update" issue="LANG-548">Use Iterable on API instead of Collection.</action>
    <action type="add" issue="LANG-546">Add methods to Validate to check whether the index is valid for the array/list/string.</action>
    <action type="add" issue="LANG-545">Add ability to create a Future for a constant.</action>
    <action type="update" issue="LANG-541">Replace StringBuffer with StringBuilder.</action>
    <action type="update" issue="LANG-540">Make NumericEntityEscaper immutable.</action>
    <action type="update" issue="LANG-539">Compile commons.lang for CDC 1.1/Foundation 1.1.</action>
    <action type="add" issue="LANG-537">Add ArrayUtils.toArray to create generic arrays.</action>
    <action type="add" issue="LANG-533">Validate: support for validating blank strings.</action>
    <action type="add" issue="LANG-529">Add a concurrent package.</action>
    <action type="update" issue="LANG-528">Mutable classes should implement an appropriately typed Mutable interface.</action>
    <action type="update" issue="LANG-513">Better EnumUtils.</action>
    <action type="update" issue="LANG-507">StringEscapeUtils.unescapeJava should support \u+ notation.</action>
    <action type="update" issue="LANG-505">Rewrite StringEscapeUtils.</action>
    <action type="update" issue="LANG-504">bring ArrayUtils.isEmpty to the generics world.</action>
    <action type="add" issue="LANG-501">Add support for background initialization.</action>
    <action type="add" issue="LANG-499">Add support for the handling of ExecutionExceptions.</action>
    <action type="add" issue="LANG-498">Add StringEscapeUtils.escapeText() methods.</action>
    <action type="add" issue="LANG-497">Addition of ContextedException and ContextedRuntimeException.</action>
    <action type="add" issue="LANG-496">A generic implementation of the Lazy initialization pattern.</action>
    <action type="remove" issue="LANG-493">Remove code that does not hold enough value to remain.</action>
    <action type="remove" issue="LANG-492">Remove code handled now by the JDK.</action>
    <action type="add" issue="LANG-482">StrSubstitutor now supports substitution in variable names.</action>
    <action type="fix" issue="LANG-481">Possible race-conditions in hashCode of the range classes.</action>
    <action type="fix" issue="LANG-480">StringEscapeUtils.escapeHtml incorrectly converts Unicode characters above U+00FFFF into 2 characters.</action>
    <action type="update" issue="LANG-479">Document where in SVN trunk is.</action>
    <action type="fix" issue="LANG-478">StopWatch does not resist to system time changes.</action>
    <action type="fix" issue="LANG-474">Fixes for thread safety.</action>
    <action type="update" issue="LANG-458">Refactor Validate.java to eliminate code redundancy.</action>
    <action type="fix" issue="LANG-448">Lower Ascii Characters don't get encoded by Entities.java.</action>
    <action type="add" issue="LANG-444">StringUtils.emptyToNull.</action>
    <action type="fix" issue="LANG-439">StringEscapeUtils.escapeHTML() does not escape chars (0x00-0x20).</action>
    <action type="remove" issue="LANG-438">Remove @deprecateds.</action>
    <action type="add" issue="LANG-435">Add ClassUtils.isAssignable() variants with autoboxing.</action>
    <action type="update" issue="LANG-424">Improve Javadoc for StringUtils class.</action>
    <action type="fix" issue="LANG-418">Javadoc incorrect for StringUtils.endsWithIgnoreCase.</action>
    <action type="update" issue="LANG-396">Investigate for vararg usages.</action>
    <action type="fix" issue="LANG-468">JDK 1.5 build/runtime failure on LANG-393 (EqualsBuilder).</action>
    <action type="add" issue="LANG-386">LeftOf/RightOfNumber in Range convenience methods necessary.</action>
    <action type="fix" issue="LANG-369">ExceptionUtils not thread-safe.</action>
    <action type="add" issue="LANG-358">ObjectUtils.coalesce.</action>
    <action type="update" issue="LANG-355">StrBuilder should implement CharSequence and Appendable.</action>
    <action type="fix" issue="LANG-339">StringEscapeUtils.escapeHtml() escapes multibyte characters like Chinese, Japanese, etc.</action>
    <action type="update" issue="LANG-336">Finally start using generics.</action>
    <action type="fix" issue="LANG-302">StrBuilder does not implement clone().</action>
    <action type="update" issue="LANG-290">EnumUtils for JDK 5.0.</action>
    <action type="add" issue="LANG-285">Wish : method unaccent.</action>
    <action type="add" issue="LANG-276">MutableBigDecimal and MutableBigInteger.</action>
    <action type="fix" issue="LANG-66">StringEscaper.escapeXml() escapes characters &gt; 0x7f.</action>
    <action type="fix" issue="LANG-11">Depend on JDK 1.5+.</action>
  </release>

  <release version="2.6" date="2011-01-16" description="Bug Fixes/Enhancements for the 2.6 release (requires minimum of Java 1.3)">
    <action type="update" issue="LANG-633">BooleanUtils: use same optimization in toBooleanObject(String) as in toBoolean(String).</action>
    <action type="update" issue="LANG-599">ClassUtils: allow Dots as Inner Class Separators in getClass().</action>
    <action type="add" issue="LANG-594">DateUtils: equal and compare functions up to most significant field.</action>
    <action type="add" issue="LANG-632">DateUtils: provide a Date to Calendar convenience method.</action>
    <action type="add" issue="LANG-576">ObjectUtils: add clone methods to ObjectUtils.</action>
    <action type="add" issue="LANG-667">ObjectUtils: add a Null-safe compare() method.</action>
    <action type="add" issue="LANG-670">ObjectUtils: add notEqual() method.</action>
    <action type="add" issue="LANG-302">StrBuilder: implement clone() method.</action>
    <action type="add" issue="LANG-640">StringUtils: add a normalizeSpace() method.</action>
    <action type="add" issue="LANG-614">StringUtils: add endsWithAny() method.</action>
    <action type="add" issue="LANG-655">StringUtils: add defaultIfBlank() method.</action>
    <action type="add" issue="LANG-596">StrSubstitutor: add a replace(String, Properties) variant.</action>
    <action type="add" issue="LANG-482">StrSubstitutor: support substitution in variable names.</action>
    <action type="update" issue="LANG-669">Use StrBuilder instead of StringBuffer to improve performance where sync. is not an issue.</action>
    <action type="fix" issue="LANG-629">CharSet: make the underlying set synchronized.</action>
    <action type="fix" issue="LANG-635">CompareToBuilder: fix passing along compareTransients to the reflectionCompare method.</action>
    <action type="fix" issue="LANG-636">ExtendedMessageFormat doesn't override equals(Object).</action>
    <action type="fix" issue="LANG-645">FastDateFormat: fix to properly include the locale when formatting a Date.</action>
    <action type="fix" issue="LANG-638">NumberUtils: createNumber() throws a StringIndexOutOfBoundsException when argument containing "e" and "E" is passed in.</action>
    <action type="fix" issue="LANG-607">StringUtils methods do not handle Unicode 2.0+ supplementary characters correctly.</action>
    <action type="fix" issue="LANG-624">SystemUtils: getJavaVersionAsFloat throws StringIndexOutOfBoundsException on Android runtime/Dalvik VM.</action>
    <action type="fix" issue="BEANUTILS-381">MemberUtils: getMatchingAccessibleMethod does not correctly handle inheritance and method overloading.</action>
    <action type="update" issue="LANG-600">Javadoc is incorrect for lastIndexOf() method.</action>
    <action type="update" issue="LANG-628">Javadoc for HashCodeBuilder.append(boolean) does not match implementation.</action>
    <action type="update" issue="LANG-643">Javadoc StringUtils.left() claims to throw an exception on negative lenth, but doesn't.</action>
    <action type="update" issue="LANG-370">Javadoc - document thread safety.</action>
    <action type="update" issue="LANG-623">Test for StringUtils replaceChars() icelandic characters.</action>
  </release>

  <release version="2.5" date="2010-02-25" description="">
    <action type="add" issue="LANG-583">ArrayUtils - add isNotEmpty() methods.</action>
    <action type="add" issue="LANG-534">ArrayUtils - add nullToEmpty() methods.</action>
    <action type="add" issue="LANG-454">CharRange - provide an iterator that lets you walk the chars in the range.</action>
    <action type="add" issue="LANG-514">CharRange - add more readable static builder methods.</action>
    <action type="add">ClassUtils - new isAssignable() methods with autoboxing.</action>
    <action type="add" issue="LANG-535">ClassUtils - add support to getShortClassName and getPackageName for arrays.</action>
    <action type="add" issue="LANG-434">DateUtils - add ceiling() method.</action>
    <action type="add" issue="LANG-486">DateUtils - add parseDateStrictly() method.</action>
    <action type="add" issue="LANG-466">EqualsBuilder - add reset() method.</action>
    <action type="add" issue="LANG-461">NumberUtils - add toByte() and toShort() methods.</action>
    <action type="add" issue="LANG-522">Mutable numbers - add string constructors.</action>
    <action type="add">MutableBoolean - add toBoolean(), isTrue() and isFalse() methods.</action>
    <action type="add" issue="LANG-422">StrBuilder - add appendSeparator() methods with an alternative default separator if the StrBuilder is currently empty.</action>
    <action type="add" issue="LANG-555">SystemUtils - add IS_OS_WINDOWS_7 constant.</action>
    <action type="add" issue="LANG-554">SystemUtils - add IS_JAVA_1_7 constant for JDK 1.7.</action>
    <action type="add" issue="LANG-405">StringUtils - add abbreviateMiddle() method.</action>
    <action type="add" issue="LANG-569">StringUtils - add indexOfIgnoreCase() and lastIndexOfIgnoreCase() methods.</action>
    <action type="add" issue="LANG-471">StringUtils - add isAllUpperCase() and isAllLowerCase() methods.</action>
    <action type="add" issue="LANG-469">StringUtils - add lastOrdinalIndexOf() method to complement the existing ordinalIndexOf() method.</action>
    <action type="add" issue="LANG-348">StringUtils - add repeat() method.</action>
    <action type="add" issue="LANG-445">StringUtils - add startsWithAny() method.</action>
    <action type="add" issue="LANG-430">StringUtils - add upperCase(String, Locale) and lowerCase(String, Locale) methods.</action>
    <action type="add" issue="LANG-416">New Reflection package containing ConstructorUtils, FieldUtils, MemberUtils and MethodUtils.</action>
    <action type="fix" issue="LANG-567">ArrayUtils - addAll() does not handle mixed types very well.</action>
    <action type="fix" issue="LANG-494">CharSet - Synchronizing the COMMON Map so that getInstance doesn't miss a put from a subclass in another thread.</action>
    <action type="fix" issue="LANG-500">ClassUtils - improving performance of getAllInterfaces.</action>
    <action type="fix" issue="LANG-587">ClassUtils - toClass() throws NullPointerException on null array element.</action>
    <action type="fix" issue="LANG-530">DateUtils - Fix parseDate() cannot parse ISO8601 dates produced by FastDateFormat.</action>
    <action type="fix" issue="LANG-440">DateUtils - round() doesn't work correct for Calendar.AM_PM.</action>
    <action type="fix" issue="LANG-443">DateUtils - improve tests.</action>
    <action type="fix" issue="LANG-204">Entities - multithreaded initialization.</action>
    <action type="fix" issue="LANG-506">Entities - missing final modifiers; thread-safety issues.</action>
    <action type="fix" issue="LANG-76">EnumUtils - getEnum() doesn't work well in 1.5+.</action>
    <action type="fix" issue="LANG-584">ExceptionUtils - use immutable lock target.</action>
    <action type="fix" issue="LANG-477">ExtendedMessageFormat - OutOfMemory with a pattern containing single quotes.</action>
    <action type="fix" issue="LANG-538">FastDateFormat - call getTime() on a calendar to ensure timezone is in the right state.</action>
    <action type="fix" issue="LANG-547">FastDateFormat - Remove unused field.</action>
    <action type="fix" issue="LANG-511">LocaleUtils - Initialization of available locales in LocaleUtils can be deferred.</action>
    <action type="fix" issue="LANG-457">NumberUtils - createNumber() thows a StringIndexOutOfBoundsException when only an "l" is passed in.</action>
    <action type="fix" issue="LANG-521">NumberUtils - isNumber(String) and createNumber(String) both modified to support '2.'.</action>
    <action type="fix" issue="LANG-432">StringUtils - improve handling of case-insensitive Strings.</action>
    <action type="fix" issue="LANG-552">StringUtils - replaceEach() no longer NPEs when null appears in the last String[].</action>
    <action type="fix" issue="LANG-460">StringUtils - correct Javadoc for startsWith() and startsWithIgnoreCase().</action>
    <action type="fix" issue="LANG-421">StringEscapeUtils - escapeJava() escapes '/' characters.</action>
    <action type="fix" issue="LANG-450">StringEscapeUtils - change escapeJavaStyleString() to throw UnhandledException instead swallowing IOException and returning null.</action>
    <action type="fix" issue="LANG-419">WordUtils - fix StringIndexOutOfBoundsException when lower is greater than the String length.</action>
    <action type="fix" issue="LANG-523">StrBuilder - Performance improvement by doubling the size of the String in ensureCapacity.</action>
    <action type="fix" issue="LANG-575">Compare, Equals and HashCode builders - use ArrayUtils to avoid creating a temporary List.</action>
    <action type="fix" issue="LANG-467">EqualsBuilder - removing the special handling of BigDecimal (LANG-393) to use compareTo instead of equals because it creates an inequality with HashCodeBuilder.</action>
    <action type="fix" issue="LANG-574">HashCodeBuilder - Performance improvement: check for isArray to short-circuit the 9 instanceof checks.</action>
    <action type="fix" issue="LANG-520">HashCodeBuilder - Changing the hashCode() method to return toHashCode().</action>
    <action type="fix" issue="LANG-459">HashCodeBuilder - reflectionHashCode() can generate incorrect hashcodes.</action>
    <action type="fix" issue="LANG-586">HashCodeBuilder and ToStringStyle - use of ThreadLocal causes memory leaks in container environments.</action>
    <action type="fix" issue="LANG-487">ToStringBuilder - make default style thread-safe.</action>
    <action type="fix" issue="LANG-472">RandomUtils - nextLong() always produces even numbers.</action>
    <action type="fix" issue="LANG-592">RandomUtils - RandomUtils tests are failing frequently.</action>
  </release>

  <release version="2.4" date="2008-03-18" description="">
    <action type="add" issue="LANG-322">ClassUtils.getShortClassName(String) inefficient.</action>
    <action type="add" issue="LANG-269">Shouldn't Commons Lang's StringUtils have a "common" string method?.</action>
    <action type="fix" issue="LANG-368">FastDateFormat getDateInstance() and getDateTimeInstance() assume Locale.getDefault() won't change.</action>
    <action type="add" issue="LANG-402">OSGi-ify Lang.</action>
    <action type="fix" issue="LANG-412">StrBuilder appendFixedWidth does not handle nulls.</action>
    <action type="fix" issue="LANG-380">infinite loop in Fraction.reduce when numerator == 0.</action>
    <action type="fix" issue="LANG-367">FastDateFormat thread safety.</action>
    <action type="add" issue="LANG-298">ClassUtils.getShortClassName and ClassUtils.getPackageName and class of array.</action>
    <action type="fix" issue="LANG-328">LocaleUtils.toLocale() rejects strings with only language+variant.</action>
    <action type="fix" issue="LANG-334">Enum is not thread-safe.</action>
    <action type="fix" issue="LANG-365">BooleanUtils.toBoolean() - invalid drop-thru in case statement causes StringIndexOutOfBoundsException.</action>
    <action type="add" issue="LANG-333">ArrayUtils.toClass.</action>
    <action type="fix" issue="LANG-360">Why does appendIdentityToString return null?.</action>
    <action type="fix" issue="LANG-381">NumberUtils.min(floatArray) returns wrong value if floatArray[0] happens to be Float.NaN.</action>
    <action type="fix" issue="LANG-346">Dates.round() behaves incorrectly for minutes and seconds.</action>
    <action type="add" issue="LANG-407">StringUtils.length(String) returns null-safe length.</action>
    <action type="add" issue="LANG-180">adding a StringUtils.replace method that takes an array or List of replacement strings.</action>
    <action type="add" issue="LANG-383">Adding functionality to DateUtils to allow direct setting of various fields.</action>
    <action type="add" issue="LANG-374">Add escaping for CSV columns to StringEscapeUtils.</action>
    <action type="add" issue="LANG-326">StringUtils: startsWith / endsWith / startsWithIgnoreCase / endsWithIgnoreCase / removeStartIgnoreCase / removeEndIgnoreCase methods.</action>
    <action type="add" issue="LANG-351">Extension to ClassUtils: Obtain the primitive class from a wrapper.</action>
    <action type="fix" issue="LANG-399">Javadoc bugs - cannot find object.</action>
    <action type="add" issue="LANG-345">Optimize HashCodeBuilder.append(Object).</action>
    <action type="fix" issue="LANG-385">http://commons.apache.org/lang/developerguide.html "Building" section is incorrect and incomplete.</action>
    <action type="fix" issue="LANG-410">Ambiguous / confusing names in StringUtils replace* methods.</action>
    <action type="add" issue="LANG-257">Add new splitByWholeSeparatorPreserveAllTokens() methods to StringUtils.</action>
    <action type="add" issue="LANG-356">Add getStartTime to StopWatch.</action>
    <action type="add" issue="LANG-377">Perhaps add containsAny() methods?.</action>
    <action type="fix" issue="LANG-353">Javadoc Example for EqualsBuilder is questionable.</action>
    <action type="fix" issue="LANG-393">EqualsBuilder don't compare BigDecimals correctly.</action>
    <action type="add" issue="LANG-192">Split camel case strings.</action>
    <action type="add" issue="LANG-404">Add Calendar flavour format methods to DateFormatUtils.</action>
    <action type="add" issue="LANG-379">Calculating A date fragment in any time-unit.</action>
    <action type="add" issue="LANG-413">Memory usage improvement for StringUtils#getLevenshteinDistance().</action>
    <action type="add" issue="LANG-362">Add ExtendedMessageFormat to org.apache.commons.lang.text.</action>
    <action type="fix" issue="LANG-363">StringEscapeUtils.escapeJavaScript() method did not escape '/' into '\/', it will make IE render page uncorrectly.</action>
    <action type="add" issue="LANG-321">Add toArray() method to IntRange and LongRange classes.</action>
    <action type="add" issue="LANG-375">add SystemUtils.IS_OS_WINDOWS_VISTA field.</action>
    <action type="add" issue="LANG-329">Pointless synchronized in ThreadLocal.initialValue should be removed.</action>
    <action type="add" issue="LANG-371">ToStringStyle Javadoc should show examples of styles.</action>
    <action type="fix" issue="LANG-364">Documentation bug for ignoreEmptyTokens accessors in StrTokenizer.</action>
    <action type="fix" issue="LANG-361">BooleanUtils toBooleanObject Javadoc does not match implementation.</action>
    <action type="add" issue="LANG-338">truncateNicely method which avoids truncating in the middle of a word.</action>
  </release>

  <release version="2.3" date="2007-02-13" description="">
    <action type="fix" issue="LANG-262">Use of enum prevents a classloader from being garbage collected resuling in out of memory exceptions.</action>
    <action type="add" issue="LANG-289">NumberUtils.max(byte[]) and NumberUtils.min(byte[]) are missing.</action>
    <action type="add" issue="LANG-291">Null-safe comparison methods for finding most recent / least recent dates.</action>
    <action type="fix" issue="LANG-315">StopWatch: suspend() acts as split(), if followed by stop().</action>
    <action type="fix" issue="LANG-294">StrBuilder.replaceAll and StrBuilder.deleteAll can throw ArrayIndexOutOfBoundsException.</action>
    <action type="fix" issue="LANG-299">Bug in method appendFixedWidthPadRight of class StrBuilder causes an ArrayIndexOutOfBoundsException.</action>
    <action type="fix" issue="LANG-69"> ToStringBuilder throws StackOverflowError when an Object cycle exists.</action>
    <action type="add" issue="LANG-282">Create more tests to test out the +=31 replacement code in DurationFormatUtils.</action>
    <action type="fix" issue="LANG-295">StrBuilder contains usages of thisBuf.length when they should use size.</action>
    <action type="add" issue="LANG-258">Enum Javadoc: 1) outline 5.0 native Enum migration 2) warn not to use the switch() , 3) point out approaches for persistence and gui.</action>
    <action type="fix" issue="LANG-313">Wrong behavior of Entities.unescape.</action>
    <action type="fix" issue="LANG-300">NumberUtils.createNumber throws NumberFormatException for one digit long.</action>
    <action type="fix" issue="LANG-304">NullPointerException in isAvailableLocale(Locale).</action>
    <action type="fix" issue="LANG-303">FastDateFormat.mRules is not transient or serializable.</action>
    <action type="add" issue="LANG-268">StringUtils.join should allow you to pass a range for it (so it only joins a part of the array).</action>
    <action type="fix" issue="LANG-102">Refactor Entities methods.</action>
    <action type="fix" issue="LANG-314">Tests fail to pass when building with Maven 2.</action>
    <action type="fix" issue="LANG-281">DurationFormatUtils returns wrong result.</action>
    <action type="fix" issue="LANG-292">unescapeXml("&amp;12345678;") should be "&amp;12345678;".</action>
    <action type="add" issue="LANG-287">Optimize StringEscapeUtils.unescapeXml(String).</action>
    <action type="add" issue="LANG-310">BooleanUtils isNotTrue/isNotFalse.</action>
    <action type="add" issue="LANG-306">Extra StrBuilder methods.</action>
    <action type="add" issue="LANG-275">Add a pair of StringUtils.substringsBetween;String[] methods.</action>
    <action type="fix" issue="LANG-279">HashCodeBuilder throws java.lang.StackOverflowError when an object contains a cycle.</action>
    <action type="add" issue="LANG-266">Wish for StringUtils.join(Collection, *).</action>
  </release>

  <release version="2.2" date="2006-10-04" description="">
    <action type="fix" issue="LANG-45">StrBuilderTest#testReplaceStringString fails.</action>
    <action type="fix" issue="LANG-42">EqualsBuilder.append(Object[], Object[]) crashes with a NullPointerException if an element of the first array is null.</action>
    <action type="fix" issue="LANG-286">Serialization - not backwards compatible.</action>
    <action type="fix" issue="LANG-50"> Replace Clover with Cobertura.</action>
    <action type="fix" issue="LANG-259">ValuedEnum.compareTo(Object other) not typesafe - it easily could be...</action>
    <action type="fix" issue="LANG-271">LocaleUtils test fails under Mustang.</action>
    <action type="fix" issue="LANG-2">Javadoc example for StringUtils.splitByWholeSeparator incorrect.</action>
    <action type="fix" issue="LANG-3">PADDING array in StringUtils overflows on '\uffff'.</action>
    <action type="fix" issue="LANG-10">ClassUtils.primitiveToWrapper and Void.</action>
    <action type="fix" issue="LANG-37">unit test for org.apache.commons.lang.text.StrBuilder.</action>
    <action type="fix" issue="LANG-59">DateUtils.truncate method is buggy when dealing with DST switching hours.</action>
    <action type="fix" issue="LANG-100">RandomStringUtils.random() family of methods create invalid Unicode sequences.</action>
    <action type="fix" issue="LANG-106">StringUtils#getLevenshteinDistance() performance is sub-optimal.</action>
    <action type="fix" issue="LANG-112">Wrong length check in StrTokenizer.StringMatcher.</action>
    <action type="fix" issue="LANG-105">ExceptionUtils goes into infinite loop in getThrowables is throwable.getCause() == throwable.</action>
    <action type="fix" issue="LANG-117">FastDateFormat: wrong format for date "01.01.1000".</action>
    <action type="fix" issue="LANG-123">Unclear Javadoc for DateUtils.iterator().</action>
    <action type="fix" issue="LANG-130">Memory "leak" in StringUtils.</action>
    <action type="add" issue="LANG-260">StringEscapeUtils should expose escape*() methods taking Writer argument.</action>
    <action type="fix" issue="LANG-141">Fraction.toProperString() returns -1/1 for -1.</action>
    <action type="fix" issue="LANG-152">DurationFormatUtils.formatDurationWords "11 &lt;unit&gt;s" gets converted to "11 &lt;unit&gt;".</action>
    <action type="fix" issue="LANG-148">Performance modifications on StringUtils.replace.</action>
    <action type="fix" issue="LANG-150">StringEscapeUtils.unescapeHtml skips first entity after standalone ampersand.</action>
    <action type="fix" issue="LANG-140">DurationFormatUtils.formatPeriod() returns the wrong result.</action>
    <action type="add" issue="LANG-186">Request for MutableBoolean implementation.</action>
    <action type="add" issue="LANG-198">New method for EqualsBuilder.</action>
    <action type="add" issue="LANG-212">New ExceptionUtils method setCause().</action>
    <action type="add" issue="LANG-217">Add Mutable&lt;Type&gt; to&lt;Type&gt;() methods.</action>
    <action type="add" issue="LANG-216">Provides a Class.getPublicMethod which returns public invocable Method.</action>
    <action type="add" issue="LANG-226">Using ReflectionToStringBuilder and excluding secure fields.</action>
    <action type="add" issue="LANG-194">add generic add method to DateUtils.</action>
    <action type="add" issue="LANG-220">Tokenizer Enhancements: reset input string, static CSV/TSV factories.</action>
    <action type="add" issue="LANG-242">Trivial cleanup of Javadoc in various files.</action>
    <action type="add" issue="LANG-246">CompositeFormat.</action>
    <action type="add" issue="LANG-250">Performance boost for RandomStringUtils.</action>
    <action type="add" issue="LANG-254">Enhanced Class.forName version.</action>
    <action type="add" issue="LANG-263">Add StringUtils.containsIgnoreCase(...).</action>
    <action type="add" issue="LANG-267">Support char array converters on ArrayUtils.</action>
    <action type="fix" issue="LANG-25">DurationFormatUtils.formatDurationISO() Javadoc is missing T in duration string between date and time part.</action>
    <action type="fix" issue="LANG-272">Minor build and checkstyle changes.</action>
    <action type="fix" issue="LANG-277">Javadoc errors on StringUtils.splitPreserveAllTokens(String, char).</action>
    <action type="fix" issue="LANG-122">EscapeUtil.escapeHtml() should clarify that it does not escape ' chars to &amp;apos;.</action>
    <action type="add" issue="LANG-161">Add methods and tests to StrBuilder.</action>
    <action type="add" issue="LANG-162">replace() length calculation improvement.</action>
    <action type="add" issue="LANG-166">New interpolation features.</action>
    <action type="add" issue="LANG-169">Implementation of escape/unescapeHtml methods with Writer.</action>
    <action type="add" issue="LANG-176">CompareToBuilder excludeFields for reflection method.</action>
    <action type="add" issue="LANG-159">Add WordUtils.getInitials(String).</action>
    <action type="fix" issue="LANG-261">Error in an example in the Javadoc of the StringUtils.splitPreserveAllTokens() method.</action>
    <action type="fix" issue="LANG-264">ToStringBuilder/HashCodeBuilder Javadoc code examples.</action>
    <action type="fix" issue="LANG-265">Cannot build tests from latest SVN.</action>
    <action type="add" issue="LANG-270">minor Javadoc improvements for StringUtils.stripXxx() methods.</action>
    <action type="fix" issue="LANG-278">Javadoc for StringUtils.removeEnd is incorrect.</action>
    <action type="fix" issue="LANG-127">Minor tweak to fix of bug # 26616.</action>
  </release>

  <release version="2.1" date="2005-06-13" description="">
    <action type="fix" issue="LANG-103">make optional parameters in FastDateFormat really optional.</action>
    <action type="fix" issue="LANG-149">Nestable.indexOfThrowable(Class) uses Class.equals() to match.</action>
    <action type="fix" issue="LANG-30">buffer under/overrun on Strings.strip, stripStart &amp; stripEnd.</action>
    <action type="fix" issue="LANG-19">ToStringStyle.setArrayEnd(String) doesn't replace null with empty string.</action>
    <action type="fix" issue="LANG-80">New class proposal: CharacterEncoding.</action>
    <action type="fix" issue="LANG-43">SystemUtils fails init on HP-UX.</action>
    <action type="fix" issue="LANG-134">Javadoc - 'four basic XML entities' should be 5 (apos is missing).</action>
    <action type="fix" issue="LANG-156">o.a.c.lang.enum.ValuedEnum: 'enum'is a keyword in JDK1.5.0.</action>
    <action type="fix" issue="LANG-131">StringEscapeUtils.unescapeHtml() doesn't handle an empty entity.</action>
    <action type="fix" issue="LANG-6">EqualsBuilder.append(Object[], Object[]) incorrectly checks that rhs[i] is instance of lhs[i]'s class.</action>
    <action type="fix" issue="LANG-33">Method enums.Enum.equals(Object o) doesn't work correctly.</action>
    <action type="fix" issue="LANG-31">ExceptionUtils.addCauseMethodName(String) does not check for duplicates.</action>
    <action type="fix" issue="LANG-136">Make StopWatch validate state transitions.</action>
    <action type="fix" issue="LANG-124">enum package is not compatible with 1.5 jdk.</action>
    <action type="fix" issue="LANG-128">WordUtils capitalizeFully() throws a null pointer exception.</action>
    <action type="fix" issue="LANG-138">ValuedEnum.</action>
    <action type="fix" issue="LANG-133">parseDate class from HttpClient's DateParser class.</action>
    <action type="fix" issue="LANG-62">ArrayUtils.isEquals() throws ClassCastException when array1 and array2 are different dimension.</action>
    <action type="fix" issue="LANG-57">ClassCastException in Enum.equals(Object).</action>
    <action type="fix" issue="LANG-107">FastDateFormat year bug.</action>
    <action type="fix" issue="LANG-77">unbalanced ReflectionToStringBuilder.</action>
    <action type="fix" issue="LANG-86">FastDateFormat.getDateInstance(int, Locale) always uses the pattern from the first invocation.</action>
    <action type="fix" issue="LANG-79">ReflectionToStringBuilder.toString(null) throws exception by design.</action>
    <action type="fix" issue="LANG-126">Make ClassUtils methods null-safe and not throw an IAE.</action>
    <action type="fix" issue="LANG-5">StringUtils.split ignores empty items.</action>
    <action type="fix" issue="LANG-144">EqualsBuilder.append(Object[], Object[]) throws NPE.</action>
    <action type="fix" issue="LANG-74">ArrayUtils.addAll doesn't always return new array.</action>
    <action type="fix" issue="LANG-81">Enum.equals does not handle different class loaders.</action>
    <action type="fix" issue="LANG-27">Add SystemUtils.AWT_TOOLKIT and others.</action>
    <action type="fix" issue="LANG-14">Throwable cause for NotImplementedException.</action>
    <action type="fix" issue="LANG-28">ClassUtils.primitivesToWrappers method.</action>
    <action type="fix" issue="LANG-120">public static boolean DateUtils.equals(Date dt1, Date dt2) ?.</action>
    <action type="fix" issue="LANG-7">Documentation error in StringUtils.replace.</action>
    <action type="fix" issue="LANG-125">DateUtils constants should be long.</action>
    <action type="fix" issue="LANG-13">DateUtils.truncate() is off by one hour when using a date in DST switch 'zone'.</action>
    <action type="fix" issue="LANG-118">StringEscapeUtils.unescapeHtml() doesn't handle hex entities.</action>
    <action type="fix" issue="LANG-99">new StringUtils.replaceChars behaves differently from old CharSetUtils.translate.</action>
    <action type="fix" issue="LANG-41">last substring returned by StringUtils.split( String, String, int ) is too long.</action>
    <action type="fix" issue="LANG-119">Can't subclass EqualsBuilder because isEquals is private.</action>
    <action type="fix" issue="LANG-158">new StringUtils.split methods that split on the whole separator string.</action>
    <action type="add" issue="LANG-172">New method for converting a primitive Class to its corresponding wrapper Class.</action>
    <action type="add" issue="LANG-222">Add convenience format(long) methods to FastDateFormat.</action>
    <action type="fix" issue="LANG-116">Enum's outer class may not be loaded for EnumUtils.</action>
    <action type="add" issue="LANG-219">WordUtils.capitalizeFully(String str) should take a delimiter.</action>
    <action type="add" issue="LANG-183">Make Javadoc crosslinking configurable.</action>
    <action type="fix" issue="LANG-82">Minor Javadoc fixes for StringUtils.contains(String, String).</action>
    <action type="fix" issue="LANG-32">Error in Javadoc for StringUtils.chomp(String, String).</action>
    <action type="fix" issue="LANG-95">StringUtils.defaultString: Documentation error.</action>
    <action type="add" issue="LANG-233">Add hashCode-support to class ObjectUtils.</action>
    <action type="add" issue="LANG-202">add another "known method" to ExceptionUtils.</action>
    <action type="add" issue="LANG-235">Enhancement of ExceptionUtils.CAUSE_METHOD_NAMES.</action>
    <action type="fix" issue="LANG-24">DateUtils.truncate oddity at the far end of the Date spectrum.</action>
    <action type="add" issue="LANG-232">add getLength() method to ArrayUtils.</action>
    <action type="add" issue="LANG-171">Validate.java: fixes comment skew, removes unused loop counter.</action>
    <action type="add" issue="LANG-179">StringUtils.isAsciiPrintable().</action>
    <action type="add" issue="LANG-167">ExceptionUtils: new getCause() methodname (for tomcat-exception).</action>
    <action type="fix" issue="LANG-85">fixes 75 typos.</action>
    <action type="add" issue="LANG-230">mutable numbers.</action>
    <action type="add" issue="LANG-191">Javadoc fixes for ClassUtils.</action>
    <action type="add" issue="LANG-184">Add StringUtils.nIndexOf?.</action>
    <action type="fix" issue="LANG-135">Javadoc fixes for CharSetUtils.</action>
    <action type="fix" issue="LANG-154">Remove redundant check for null separator in StringUtils#join.</action>
    <action type="add" issue="LANG-247">Class and Package Comparators for ClassUtils.</action>
    <action type="add" issue="LANG-256">add remove methods to ArrayUtils.</action>
    <action type="add" issue="LANG-185">WordUtils capitalize improvement.</action>
    <action type="add" issue="LANG-173">add isEmpty method to ArrayUtils.</action>
    <action type="add" issue="LANG-168">lang.math.Fraction class deficiencies.</action>
    <action type="add" issue="LANG-207">Add methods to ArrayUtils: add at end and insert-like ops.</action>
    <action type="add" issue="LANG-239">Add SystemUtils methods for directory properties.</action>
    <action type="add" issue="LANG-189">Add method that validates Collection elements are a certain type.</action>
    <action type="add" issue="LANG-224">elapsed time formatting utility method.</action>
  </release>

  <release version="2.0" date="2003-09-02" description="">
    <action type="fix" issue="LANG-20">Infinite loop in ToStringBuilder.reflectionToString for inner classes.</action>
    <action type="fix" issue="LANG-75">NumberUtils.createBigDecimal("") NPE in Sun 1.3.1_08.</action>
    <action type="fix" issue="LANG-38">Rationalize StringUtils slice functions.</action>
    <action type="fix" issue="LANG-53">SystemUtils.IS_OS_OS2 Javadoc is wrong.</action>
    <action type="fix" issue="LANG-142">A small, but important Javadoc fix for Fraction proper whole and numerator.</action>
    <action type="fix" issue="LANG-70">Adding tolerance to double[] search methods in ArrayUtils.</action>
    <action type="fix" issue="LANG-9">lang.builder classes Javadoc edits (mostly typo fixes).</action>
    <action type="fix" issue="LANG-63">StringUtils Javadoc and test enhancements.</action>
    <action type="fix" issue="LANG-132">SystemUtils.IS_OS_*, IS_JAVA_* are always false.</action>
    <action type="fix" issue="LANG-143">Improve util.Validate tests.</action>
    <action type="fix" issue="LANG-155">maven-beta10 checkstyle problem.</action>
    <action type="fix" issue="LANG-147">StringUtils.chopNewLine - StringIndexOutOfBoundsException.</action>
    <action type="fix" issue="LANG-73">ToStringBuilder doesn't work well in subclasses.</action>
    <action type="fix" issue="LANG-48">static option for reversing the stacktrace.</action>
    <action type="fix" issue="LANG-87">NullPointerException in CompareToBuilder.</action>
    <action type="fix" issue="LANG-84">RandomStringUtils.randomAlpha methods omit 'z'.</action>
    <action type="fix" issue="LANG-129">test.time fails in Japanese (non-us) locale.</action>
    <action type="fix" issue="LANG-94">NumberUtils.isNumber allows illegal trailing characters.</action>
    <action type="fix" issue="LANG-137">Improve Javadoc and overflow behavior of Fraction.</action>
    <action type="fix" issue="LANG-55">RandomStringUtils infloops with length &gt; 1.</action>
    <action type="fix" issue="LANG-47">test.lang fails if compiled with non iso-8859-1 locales.</action>
    <action type="fix" issue="LANG-113">SystemUtils does not play nice in an Applet.</action>
    <action type="fix" issue="LANG-111">time unit tests fail on Sundays.</action>
    <action type="fix" issue="LANG-90">java.lang.ExceptionInInitializerError thrown by JVMRandom constructor.</action>
    <action type="fix" issue="LANG-78">StringUtils.chomp does not match Perl.</action>
    <action type="fix" issue="LANG-36">patch and test case fixing problem with RandomStringUtils.random().</action>
    <action type="fix" issue="LANG-151">General case: infinite loop: ToStringBuilder.reflectionToString.</action>
    <action type="fix" issue="LANG-35">Should ToStringBuilder.reflectionToString handle arrays?.</action>
    <action type="fix" issue="LANG-83">EnumUtils nit: The import java.io.Serializable is never used.</action>
    <action type="fix" issue="LANG-12">Example in Javadoc for ToStringBuilder wrong for append.</action>
    <action type="fix" issue="LANG-110">Added class hierarchy support to HashCodeBuilder.reflectionHashCode().</action>
    <action type="fix" issue="LANG-71">ExceptionUtils new methods.</action>
    <action type="fix" issue="LANG-15">Infinite loop in StringUtils.replace(text, repl, with) + FIX.</action>
    <action type="fix" issue="LANG-93">StackOverflow due to ToStringBuilder.</action>
    <action type="fix" issue="LANG-39">No Javadoc for NestableDelegate.</action>
    <action type="fix" issue="LANG-49">Specify initial size for Enum's HashMap.</action>
    <action type="fix" issue="LANG-146">Enum does not support inner sub-classes.</action>
    <action type="fix" issue="LANG-157">Removed compile warning in ObjectUtils.</action>
    <action type="fix" issue="LANG-96">SystemUtils.IS_JAVA_1_5 Javadoc is wrong.</action>
    <action type="fix" issue="LANG-16">NumberRange inaccurate for Long, etc.</action>
    <action type="fix" issue="LANG-4">Hierarchy support in ToStringBuilder.reflectionToString().</action>
    <action type="fix" issue="LANG-56">StringUtils.countMatches loops forever if substring empty.</action>
    <action type="add" issue="LANG-209">Javadoc fixes (remove @links to non-public identifiers).</action>
    <action type="add" issue="LANG-210">Add Javadoc examples and tests for StringUtils.</action>
    <action type="add" issue="LANG-170">Make NumberUtils null handling consistent.</action>
    <action type="fix" issue="LANG-145">Unused field 'startFinal' in DateIterator.</action>
    <action type="add" issue="LANG-214">reduce object creation in ToStringBuilder.</action>
    <action type="add" issue="LANG-228">Improved tests, Javadoc for CharSetUtils, StringEscapeUtils.</action>
    <action type="add" issue="LANG-252">NumberUtils min/max, BooleanUtils.xor, and ArrayUtils toPrimitive and toObject.</action>
    <action type="add" issue="LANG-208">Javadoc, tests improvements for CharSet, CharSetUtils.</action>
    <action type="add" issue="LANG-205">StringUtil enhancement.</action>
    <action type="add" issue="LANG-164">Javadoc nit.</action>
    <action type="add" issue="LANG-206">Additional Lang Method Suggestions.</action>
    <action type="add" issue="LANG-178">Make NestableDelegate methods public instead of package private.</action>
    <action type="add" issue="LANG-174">Missing @since tags.</action>
    <action type="add" issue="LANG-245">Refactored reflection feature of ToStringBuilder into new ReflectionToStringBuilder.</action>
    <action type="fix" issue="LANG-51">Typo in documentation.</action>
    <action type="fix" issue="LANG-1">Patch for Javadoc.</action>
    <action type="add" issue="LANG-244">Add join(..., char c) to StringUtils (and some performance fixes). Even contains tests!.</action>
    <action type="add" issue="LANG-231">Resurrect the WordWrapUtils from commons-sandbox/utils.</action>
    <action type="fix" issue="LANG-139">EnumTest fails on Linux Sun JDK 1.3.0.</action>
    <action type="add" issue="LANG-234">What to do with FastDateFormat unused private constructors.</action>
    <action type="add" issue="LANG-240">Added class hierarchy support to CompareToBuilder.reflectionCompare().</action>
    <action type="add" issue="LANG-190">Removed compile warning in FastDateFormat.</action>
    <action type="fix" issue="LANG-97">typo in the Javadoc example code.</action>
    <action type="add" issue="LANG-249">MethodUtils: Removed unused code/unused local vars.</action>
    <action type="add" issue="LANG-237">Hierarchy support in EqualsBuilder.reflectionEquals().</action>
    <action type="fix" issue="LANG-91">Javadoc Errata.</action>
    <action type="add" issue="LANG-215">ArrayUtils.contains().</action>
    <action type="add" issue="LANG-221">More flexibility for getRootCause in ExceptionUtils.</action>
  </release>

  <release version="1.0.1" date="2002-11-25" description="Quick bugfix to 1.0">
    <action type="fix">NumberRange.getMaximum returns minimum.</action>
    <action type="fix">Enum constructor validations.</action>
    <action type="fix">NestableException/Delegate is not serializable.</action>
    <action type="fix">split using null and max less than actual token count adds "null".</action>
    <action type="add">ExceptionUtils cannot handle J2EE-Exception in a default way.</action>
  </release>

  <release version="1.0" date="2002-10-04" description="First release of Commons Lang">
  </release>

  </body>
</document><|MERGE_RESOLUTION|>--- conflicted
+++ resolved
@@ -22,11 +22,8 @@
   <body>
 
   <release version="3.5" date="tba" description="tba">
-<<<<<<< HEAD
+    <action issue="LANG-1105" type="add" dev="britter" due-to="Hendrik Saly">Add ThreadUtils - A utility class which provides helper methods related to java.lang.Thread</action>
     <action issue="LANG-1031" type="add" dev="britter" due-to="Felipe Adorno">Add annotations to exclude fields from ReflectionEqualsBuilder, ReflectionToStringBuilder and ReflectionHashCodeBuilder</action>
-=======
-    <action issue="LANG-1105" type="add" dev="britter" due-to="Hendrik Saly">Add ThreadUtils - A utility class which provides helper methods related to java.lang.Thread</action>
->>>>>>> afab3b02
     <action issue="LANG-1127" type="add" dev="chas">Unit test helpers which set and reset default Locale and TimeZone</action>
     <action issue="LANG-1128" type="fix" dev="britter" due-to="jacktan1991">JsonToStringStyle doesn't handle chars and objects correctly</action>
     <action issue="LANG-456" type="fix" dev="britter" due-to="Bob Fields, Woosan Ko, Bruno P. Kinoshita">HashCodeBuilder throws StackOverflowError in bidirectional navigable association</action>
