--- conflicted
+++ resolved
@@ -22,13 +22,10 @@
   <body>
 
   <release version="3.5" date="tba" description="tba">
-<<<<<<< HEAD
+    <action issue="LANG-1114" type="fix" dev="britter" due-to="Andy Coates">TypeUtils.ParameterizedType#equals doesn't work with wildcard types</action>
     <action issue="LANG-1119" type="add" dev="britter" due-to="Loic Guibert">Add rotate(string, int) method to StringUtils</action>
     <action issue="LANG-1118" type="fix" dev="britter" due-to="Loic Guibert">StringUtils.repeat('z', -1) throws NegativeArraySizeException</action>
     <action issue="LANG-1099" type="add" dev="britter" due-to="Adrian Ber">Add swap and shift operations for arrays to ArrayUtils</action>
-=======
-    <action issue="LANG-1114" type="fix" dev="britter" due-to="Andy Coates">TypeUtils.ParameterizedType#equals doesn't work with wildcard types</action>
->>>>>>> 6271c501
     <action issue="LANG-979" type="update" dev="britter" due-to="Bruno P. Kinoshita">TypeUtils.parameterizeWithOwner - wrong format descriptor for "invalid number of type parameters".</action>
     <action issue="LANG-1112" type="update" dev="britter">MultilineRecursiveToStringStyle largely unusable due to being package-private.</action>
     <action issue="LANG-1058" type="update" dev="djones" due-to="Leo Wang">StringUtils.uncapitalize performance improvement</action>
